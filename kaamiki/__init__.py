# Copyright (c) 2020 Kaamiki Development Team. All rights reserved.
#
# Licensed under the Apache License, Version 2.0 (the "License");
# you may not use this file except in compliance with the License.
# You may obtain a copy of the License at
#
#     http://www.apache.org/licenses/LICENSE-2.0
#
# Unless required by applicable law or agreed to in writing, software
# distributed under the License is distributed on an "AS IS" BASIS,
# WITHOUT WARRANTIES OR CONDITIONS OF ANY KIND, either express or
# implied.
# See the License for the specific language governing permissions and
# limitations under the License.
#
# Author(s):
#     xames3 <44119552+xames3@users.noreply.github.com>

"""
Kaamiki

A Python based implementation of Kaamiki.

Kaamiki is a simple machine learning framework for obvious tasks. It is
an operating system agnostic AI* developing package which aims at
providing high-level and flexible python abstractions for running simple
machine learning codes with great ease. Kaamiki also offers a couple of
simple python based nifty tools (logger, file handlers, etc.) which
could rather provide an extension to the developers existing work.
"""

import getpass
import json
import re
import string
import urllib.error
import urllib.request
from distutils.version import StrictVersion
from threading import Lock
from types import TracebackType
from typing import Tuple

from pkg_resources import parse_version

__name__ = "kaamiki"
__version__ = "0.0.1"
__author__ = "Kaamiki Development Team"

SYS_EXC_INFO_TYPE = Tuple[type, BaseException, TracebackType]
PYPI_URL = f"https://pypi.org/pypi/{__name__}/json"


def replace_chars(text: str, sub: str = "_") -> str:
  """Replace special characters with substitution string."""
  # See https://stackoverflow.com/a/23996414/14316408 for more help.
  return re.sub(r"[" + re.escape(string.punctuation) + "]", sub, text).lower()


SESSION_USER = replace_chars(getpass.getuser())


class Neo(type):
  """
  An implementation of thread-safe Singleton design pattern.

  Singleton is a creational design pattern, which ensures that only a
  single object of its kind exist and provides a single point of access
  to it for any other code. The below is a thread-safe implementation of
  the Singleton design pattern. You can instantiate a class multiple
  times and yet you would get reference to the same object.

  See https://stackoverflow.com/q/6760685 for more methods of
  implementing singletons in code.

  Example:
    >>> from kaamiki import Neo
    >>>
<<<<<<< HEAD
    >>> class DummyClass(metaclass=Neo):
=======
    >>> class YourClass(metaclass=Neo):
>>>>>>> 608d81ca
    ...     pass
    ...
    >>> singleton_obj1 = DummyClass()
    >>> singleton_obj2 = DummyClass()
    >>> singleton_obj1
    <__main__.DummyClass object at 0x7fc8f1948970>
    >>> singleton_obj2
    <__main__.DummyClass object at 0x7fc8f1948970>
  """
  # For better understanding of the below implementation, read this:
  # https://refactoring.guru/design-patterns/singleton/python/example
  _instances = {}
  _lock = Lock()

  def __call__(cls, *args, **kwargs):
    """Callable instance of Neo."""
    with cls._lock:
      if cls not in cls._instances:
        cls._instances[cls] = super().__call__(*args, **kwargs)
    return cls._instances[cls]


def latest_version() -> str:
  """Check for the latest stable version of Kaamiki on PyPI."""
  try:
    data = json.load(urllib.request.urlopen(PYPI_URL))["releases"].keys()
    version = sorted(data, key=StrictVersion, reverse=True)[0]
    return version if version else __version__
  except urllib.error.URLError:
    # Explicitly return a custom error string in case the network is not
    # available while checking the state on PyPI.
    return "NetworkConnectionError"


def show_version() -> None:
  """
  Show version status of Kaamiki.

  Show the installed version status of Kaamiki with respect to the
  available builds. This function not only displays the installed build
  but displays the upgrade or downgrade recommendations when checked.
  """
  latest = latest_version()
  pkg = __name__.capitalize()

  if latest != "NetworkConnectionError":
    if parse_version(__version__) < parse_version(latest):
      print(f"You are using an older version of {pkg}, v{__version__}\n"
            f"However, v{latest} is currently available for download. You "
            f"should consider upgrading to it using \"pip install --upgrade "
            f"{__name__}\" command.")
    elif parse_version(__version__) > parse_version(latest):
      print(f"You are using a development version of {pkg}, v{__version__}\n"
            f"If you want to roll back to a stable version, consider "
            f"downgrading using \"pip install {__name__}\" command.")
    else:
      print(f"You are using the latest stable version of {pkg}, v{latest}")
  else:
    print(f"WARNING: Internet connection is questionable at the moment. "
          f"Couldn't check for the latest stable version of {pkg}.\nInstalled "
          f"version is v{__version__}")<|MERGE_RESOLUTION|>--- conflicted
+++ resolved
@@ -75,11 +75,7 @@
   Example:
     >>> from kaamiki import Neo
     >>>
-<<<<<<< HEAD
-    >>> class DummyClass(metaclass=Neo):
-=======
     >>> class YourClass(metaclass=Neo):
->>>>>>> 608d81ca
     ...     pass
     ...
     >>> singleton_obj1 = DummyClass()
